--- conflicted
+++ resolved
@@ -8,34 +8,12 @@
 
 Create an issue if you run into any trouble, but please read the rest of this readme first.
 
-<<<<<<< HEAD
-### Useful to know
-These printers advertise themselves as two separate bluetooth periphials: `INSTAX-xxxxxxxx(IOS)` and `INSTAX-xxxxxxxx(ANDROID)` (where the x's are a unique number for your device).
-When connected to the Android version data is send over a socket: this works well on Linux but I don't think this works on Windows or MacOS. Currently the code in the `main` branch of this repo uses this and so will only work on Linux based systems.
-
-The IOS version of the Instax device uses `gatt` commands, which you can find in the (even more experimental) `gatt` branch in this repo. This works both on Linux and MacOS (not sure about Windows) but has a huge drawback on Linux. On connecting to the printer on MacOS the system and the printer will decice on a (high) transfer speed together, but on Linux you're stuck at the lowest transfer speed, meaning it can take up to a minute to send the image to the printer.
-
-### Raspberry Pi
-When scanning for bluetooth devices my Raspberry Pi 3 seems unable to find the `INSTAX-xxx(ANDROID)` device. However, I am able to connect to it if I enter the device address manually.
-
-The `INSTAX-xxx(ANDROID)` and `INSTAX-xxx(IOS)` endpoints share part of their address: if you can find the address for the IOS endpoint it looks something like `FA:AB:BC:xx:xx:xx`, while the Android one looks like `88:B4:36:xx:xx:xx`. So if you can find one, just swap out the first 6 characters to get the other one.
-
-An alternative way to find it is via your Android phone: open the Instax app and connect to your printer,  then go to your phone's bluetooth settings and in the known devices list tap the gear next to the Instax device. It will show the device address (probably something like `88:B4:36:xx:xx:xx`) at the bottom of the screen. Make sure to disconnect / forget the device before connecting from another device.
-You can now enter this address directy when creating your `InstaxBluetooth` instance instead of having the script search for it:
-
-    instax = InstaxBluetooth(deviceAddress='88:B4:36:xx:xx:xx')
-
-
-
-### Notes on usage
-=======
 Did you find this script useful? Feel free to support my open source software:
 
 ![GitHub Sponsor](https://img.shields.io/github/sponsors/javl?label=Sponsor&logo=GitHub)
 
 ### Supported printer models
 I've only been able to test the script with the `Instax Mini Link`, as that is the model I have, but it should also work with the `Instax Mini Link 2`, as well as the `Instax Mini LiPlay` camera. Some changes might be needed for the `Instax Wide` and `Instax Square` models though. @Fijifilm: feel free to send some of your other models my way ;)
->>>>>>> 911d1e33
 
 If you have a different model let met know if this code works for you. If it doesn't you can find some info on recording the bluetooth data between your phone and the printer [here (Android)](https://github.com/javl/InstaxBLE/issues/4#issuecomment-1484123671) and [here (IOS)](https://github.com/jpwsutton/instax_api/issues/21#issuecomment-751651250).
 
@@ -50,17 +28,6 @@
     python3 instax-bluetooth.py
 
 
-<<<<<<< HEAD
-    instax = InstaxBluetooth(enablePrinting=True)
-    # or
-    instax = InstaxBluetooth()
-    instax.enable_printing()
-
-### Using a specific printer
-By default InstaxBluetooth connects to the first printer it can find. You can specify the name of the printer you want to connect to in the constructor. Note: you need to use the device name that ends in `(Android)`, not `(IOS)`:
-
-    instax = InstaxBluetooth(deviceName='Instax-12345678(Android)')
-=======
 ### Useful to know
 
 #### 1. Printing is disabled by default
@@ -70,17 +37,12 @@
     instax.connect()
     instax.enable_printing()  # allow printing
     instax.print_image('image.jpg')  # print image
->>>>>>> 911d1e33
 
 or
 
-<<<<<<< HEAD
-    instax = InstaxBluetooth(deviceAddress='88:B4:36:xx:xx:xx')
-=======
     instax = InstaxBLE(print_enabled=True)  # enable printing at creation time
     instax.connect()
     instax.print_image('image.jpg')  # print image
->>>>>>> 911d1e33
 
 #### 2. Connecting to a specific printer
 
