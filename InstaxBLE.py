--- conflicted
+++ resolved
@@ -373,22 +373,13 @@
         imgData = imgSrc
         if isinstance(imgSrc, str):  # if it's a path, load the image contents
             image = Image.open(imgSrc)
-<<<<<<< HEAD
             imgData = self.pil_image_to_bytes(image, max_size_kb=105)
-            # self.log(f"len of imagedata: {len(imgData)}")
-=======
-            image_byte_array = self.pil_image_to_bytes(image, max_size_kb=105)
-            imgData = image_byte_array  # self.image_to_bytes(imgSrc)
         elif isinstance(imgSrc, BytesIO):
             imgSrc.seek(0)  # Go to the start of the BytesIO object
             image = Image.open(imgSrc)
-            image_byte_array = self.pil_image_to_bytes(image, max_size_kb=105)
-            imgData = image_byte_array  # self.image_to_bytes(imgSrc)
-        # else:
-        #     image = imgSrc
-        
+            imgData = self.pil_image_to_bytes(image, max_size_kb=105)
+
         # self.log(f"len of imagedata: {len(imgData)}")
->>>>>>> 83ee9426
         self.packetsForPrinting = [
             self.create_packet(EventType.PRINT_IMAGE_DOWNLOAD_START, b'\x02\x00\x00\x00' + pack('>I', len(imgData)))
         ]
